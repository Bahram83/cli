--- conflicted
+++ resolved
@@ -122,10 +122,10 @@
 	return c.Yellow("!")
 }
 
-<<<<<<< HEAD
 func (c *ColorScheme) FailureIcon() string {
 	return c.Red("X")
-=======
+}
+
 func (c *ColorScheme) ColorFromString(s string) func(string) string {
 	s = strings.ToLower(s)
 	var fn func(string) string
@@ -153,5 +153,4 @@
 	}
 
 	return fn
->>>>>>> 91006333
 }